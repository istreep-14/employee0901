--- conflicted
+++ resolved
@@ -1415,23 +1415,13 @@
             const createdDate = employee.createdDate ? new Date(employee.createdDate).toLocaleDateString() : '';
             const lastModified = employee.lastModified ? new Date(employee.lastModified).toLocaleDateString() : '';
 
-            // Render skills into separate card; fetched async
-            const skillsSectionId = 'skillsPreview_' + (employee.empId || 'emp');
+            // Render skills inline in player grid
             card.innerHTML = `
-<<<<<<< HEAD
                 <div class="player-card-grid">
                     <div>
                         ${employee.photoUrl ? `<div style="display: flex; justify-content: center; margin-bottom:10px;">
                             <img src="${getDisplayPhotoUrl(employee.photoUrl)}" alt="Employee photo" style="width: 140px; height: 140px; object-fit: cover; border-radius: 10px; border: 1px solid #e0e0e0;" />
                         </div>` : ''}
-=======
-                <div style="display: flex; flex-direction: column; gap: 20px;">
-                    ${employee.photoUrl ? `<div style=\"display: flex; justify-content: center;\">
-                        <img src=\"${getDisplayPhotoUrl(employee.photoUrl)}\" alt=\"Employee photo\" referrerpolicy=\"no-referrer\" crossorigin=\"anonymous\" onerror=\"this.onerror=null; this.closest('div').innerHTML=\\'🖼️ Image not accessible (check sharing)\\';\" style=\"width: 140px; height: 140px; object-fit: cover; border-radius: 10px; border: 1px solid #e0e0e0;\" />
-                    </div>` : ''}
-                    <div style="display:flex; gap:16px; align-items:flex-start;">
-                        <div style="flex:1; min-width:0;">
->>>>>>> e7e97f66
                             <div style="font-size: 20px; font-weight: 700; margin-bottom: 10px;">
                                 ${(employee.empId || '') === meEmpId ? '👑 ' : ''}${fullName || '(No Name)'}
                             </div>
